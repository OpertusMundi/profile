FROM osgeo/gdal:ubuntu-full-3.1.0 as build-stage-1

RUN apt-get update \
    && apt-get install -y gcc make g++ git python3-pip \
    && pip3 install --upgrade pip

RUN pip3 install --upgrade pip \
    && pip3 install --prefix=/usr/local "pycld2==0.41"

RUN pip3 install --prefix=/usr/local \
<<<<<<< HEAD
    git+https://github.com/OpertusMundi/geovaex.git@v0.3.2 \
    git+https://github.com/OpertusMundi/BigDataVoyant.git@v2.0.1
=======
    git+https://github.com/OpertusMundi/geovaex.git@v0.3.4 \
    git+https://github.com/OpertusMundi/BigDataVoyant.git@v1.2.9
>>>>>>> 8955d558


FROM osgeo/gdal:ubuntu-full-3.1.0
ARG VERSION

RUN apt-get update \
    && apt-get install -y --no-install-recommends python3-pip libicu-dev python3-icu

ENV VERSION="${VERSION}"
ENV PYTHON_VERSION="3.8"
ENV PYTHONPATH="/usr/local/lib/python${PYTHON_VERSION}/site-packages"

RUN groupadd flask \
    && useradd -m -d /var/local/geoprofile -g flask flask

COPY --from=build-stage-1 /usr/local/ /usr/local/

RUN pip3 install --upgrade pip
COPY requirements.txt requirements-testing.txt ./
RUN pip3 install --prefix=/usr/local -r requirements.txt -r requirements-testing.txt
RUN python -c "import nltk; nltk.download('punkt', '/usr/local/share/nltk_data')"

ENV FLASK_APP="geoprofile" \
    FLASK_ENV="testing" \
    FLASK_DEBUG="false" \
    INPUT_DIR="./input" \
    OUTPUT_DIR="./output"

COPY run-nosetests.sh /
RUN chmod a+x /run-nosetests.sh
ENTRYPOINT ["/run-nosetests.sh"]<|MERGE_RESOLUTION|>--- conflicted
+++ resolved
@@ -8,13 +8,8 @@
     && pip3 install --prefix=/usr/local "pycld2==0.41"
 
 RUN pip3 install --prefix=/usr/local \
-<<<<<<< HEAD
-    git+https://github.com/OpertusMundi/geovaex.git@v0.3.2 \
-    git+https://github.com/OpertusMundi/BigDataVoyant.git@v2.0.1
-=======
     git+https://github.com/OpertusMundi/geovaex.git@v0.3.4 \
-    git+https://github.com/OpertusMundi/BigDataVoyant.git@v1.2.9
->>>>>>> 8955d558
+    git+https://github.com/OpertusMundi/BigDataVoyant.git@v2.0.3
 
 
 FROM osgeo/gdal:ubuntu-full-3.1.0
